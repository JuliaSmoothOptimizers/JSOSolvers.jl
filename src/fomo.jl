--- conflicted
+++ resolved
@@ -20,6 +20,9 @@
 and βmax ∈ [0,β] chosen as to ensure d is gradient-related, i.e., the following 2 conditions are satisfied:
 (1-βmax) .* ∇f(xk) + βmax .* ∇f(xk)ᵀmk ≥ θ1 * ‖∇f(xk)‖² (1)
 ‖∇f(xk)‖ ≥ θ2 * ‖(1-βmax) *. ∇f(xk) + βmax .* mk‖       (2)
+In the nonmonotone case, (1) rewrites
+(1-βmax) .* ∇f(xk) + βmax .* ∇f(xk)ᵀmk + (fm - fk)/μk ≥ θ1 * ‖∇f(xk)‖²,
+with fm the greatest objective value over the last M successful iterations, and fk = f(xk).
 In the nonmonotone case, (1) rewrites
 (1-βmax) .* ∇f(xk) + βmax .* ∇f(xk)ᵀmk + (fm - fk)/μk ≥ θ1 * ‖∇f(xk)‖²,
 with fm the greatest objective value over the last M successful iterations, and fk = f(xk).
@@ -291,12 +294,8 @@
   d = use_momentum ? solver.d : solver.g # g = d if no momentum
   p = use_momentum ? solver.p : nothing # not used if no momentum
   set_iter!(stats, 0)
-<<<<<<< HEAD
   f0 = obj(nlp, x)
   set_objective!(stats, f0)
-=======
-  set_objective!(stats, obj(nlp, x))
->>>>>>> cb409d77
   obj_mem = solver.o
   obj_mem[1] = stats.objective
   max_obj_mem = stats.objective
@@ -370,16 +369,8 @@
     step_underflow = x == c # step addition underfow on every dimensions, should happen before solver.α == 0
     ΔTk = ((oneT - βmax) * norm_∇fk^2 + βmax * mdot∇f) * μk # = dot(d,∇fk) * μk with momentum, ‖∇fk‖²μk without momentum
     fck = obj(nlp, c)
-<<<<<<< HEAD
     unbounded = fck < fmin
     ρk = (max_obj_mem - fck) /(max_obj_mem - stats.objective + ΔTk) 
-=======
-    if fck == -Inf
-      set_status!(stats, :unbounded)
-      break
-    end
-    ρk = (max_obj_mem - fck) / (max_obj_mem - stats.objective + ΔTk) 
->>>>>>> cb409d77
     # Update regularization parameters
     if ρk >= η2
       solver.α = min(αmax, γ2 * solver.α)
