--- conflicted
+++ resolved
@@ -9,11 +9,7 @@
     assets = ["assets/style.css"],
   ),
   sitename = "JSOSolvers.jl",
-<<<<<<< HEAD
-  pages = ["index.md", "solvers.md", "floating-point-systems.md", "performance-tips.md", "internal.md", "reference.md"],
-=======
-  pages = ["index.md", "solvers.md", "benchmark.md", "internal.md", "reference.md"],
->>>>>>> 0427e367
+  pages = ["index.md", "solvers.md", "benchmark.md", "floating-point-systems.md", "performance-tips.md", "internal.md", "reference.md"],
 )
 
 deploydocs(
